import numpy as np

from triqs.lattice.tight_binding import TBLattice, BravaisLattice, BrillouinZone, MeshBrZone
from triqs.operators import Operator, n
from triqs.operators.util.op_struct import set_operator_structure
from triqs.operators.util.observables import S2_op, N_op
<<<<<<< HEAD
from triqs.gf import MeshImFreq, MeshProduct
=======
from triqs.gf import BlockGf, MeshImFreq, MeshProduct
>>>>>>> d6a1e8c5

from risb import LatticeSolver
from risb.kweight import SmearingKWeight
from risb.embedding import EmbeddingAtomDiag
<<<<<<< HEAD
from risb.helpers_triqs import get_g0_k_w, get_sigma_w, get_g_qp_k_w, get_g_k_w, get_g_w_loc
=======
from risb.helpers_triqs import get_sigma_w, get_g_qp_k_w, get_g_k_w, get_g_w_loc
>>>>>>> d6a1e8c5

import matplotlib.pyplot as plt

def hubbard(U, n_orb):
    h_int = Operator()
    for o in range(n_orb):
        h_int += U * n("up",o) * n("dn",o)
    return h_int

# Number of orbitals and spin structure
n_orb = 1
spin_names = ['up', 'dn']
gf_struct = set_operator_structure(spin_names, n_orb, off_diag=True)

# Non-interacting cubic dispersion on lattice, built using TRIQS
nkx = 10 # nkx**3 total number of k-points
t = - 1.0 / 3.0 # hopping amplitude
units = np.eye(3) # lattice vectors, a1, a2, a3 on a cube
hoppings = {}
for i in range(3):
    hoppings[ tuple((units[:,i]).astype(int)) ] = np.eye(n_orb) * t
    hoppings[ tuple((-units[:,i]).astype(int)) ] = np.eye(n_orb) * t
tbl = TBLattice(units=units, hoppings=hoppings, orbital_positions=[(0,0,0)]*n_orb)
bl = BravaisLattice(units=units)
bz = BrillouinZone(bl)
mk = MeshBrZone(bz, nkx)
h0_k = dict()
for bl, _ in gf_struct:
    h0_k[bl] = tbl.fourier(mk).data

# Hubbard interaction
h_int = hubbard(U=0, n_orb=n_orb)

# Set up class to work out k-space integration weights
beta = 40 # inverse temperature
n_target = 1 # half-filling
kweight = SmearingKWeight(beta=beta, n_target=n_target)

# Symmetrize spin blocks to be the same (paramagnetism)
def force_paramagnetic(A):
    # Paramagnetic
    A[0]['up'] = 0.5 * (A[0]['up'] + A[0]['dn'])
    A[0]['dn'] = A[0]['up']
    return A

# Set up class to solve embedding problem
embedding = EmbeddingAtomDiag(h_int, gf_struct)

# Setup RISB solver class  
S = LatticeSolver(h0_k=h0_k,
                  gf_struct=gf_struct,
                  embedding=embedding,
                  update_weights=kweight.update_weights,
                  symmetries=[force_paramagnetic],
                  force_real=True
)

# Some observables
total_number_Op = N_op(spin_names, n_orb, off_diag=True)
total_spin_Op = S2_op(spin_names, n_orb, off_diag=True)
Z = []
total_number = [] # Avg particle number per site
total_spin = [] # Total spin per site

U_arr = np.arange(0, 10+0.1, 0.5)
for U in U_arr:
    embedding.set_h_int( hubbard(U=U, n_orb=n_orb) )
    
    # Solve
    S.solve(tol=1e-6)
 
    total_number.append( embedding.overlap(total_number_Op) )
    total_spin.append( embedding.overlap(total_spin_Op) )
    Z.append(S.Z[0]['up'][0,0])
    
    if np.abs(U - 3.5) < 1e-10:
        # Some different ways to construct some Green's functions
        mu = kweight.mu

<<<<<<< HEAD
        # The k-space and frequency mesh of the problem
        iw_mesh = MeshImFreq(beta=beta, S='Fermion', n_max=64)
        k_iw_mesh = MeshProduct(mk, iw_mesh)

        mu = kweight.mu

        # Gf constructed from local self-energy
        G0_k_iw = get_g0_k_w(gf_struct=gf_struct, mesh=k_iw_mesh, h0_k=h0_k, mu=mu)
        Sigma_iw = get_sigma_w(mesh=iw_mesh, gf_struct=gf_struct, Lambda=S.Lambda[0], R=S.R[0], h0_loc=S.h0_loc_matrix[0], mu=mu)
        G_k_iw = get_g_k_w(g0_k_w=G0_k_iw, sigma_w=Sigma_iw)
                
        # Gf constructed from quasiparticle Gf
        G_qp_k_iw = get_g_qp_k_w(gf_struct=gf_struct, mesh=k_iw_mesh, h0_kin_k=S.h0_kin_k, Lambda=S.Lambda[0], R=S.R[0], mu=mu)
        G_k_iw2 = get_g_k_w(g_qp_k_w=G_qp_k_iw, R=S.R[0])
        
        # Local Gf integrated over k
        G0_iw_loc = get_g_w_loc(G0_k_iw) # this is using the correlated chemical potential, so will not have right filling
=======
        # Non-interacting lattice Green's function
        iw_mesh = MeshImFreq(beta=beta, S='Fermion', n_max=64)
        k_iw_mesh = MeshProduct(mk, iw_mesh)
        G0_k_iw = BlockGf(mesh=k_iw_mesh, gf_struct=gf_struct)
        for bl, gf in G0_k_iw:
            e_k = tbl.fourier(mk)
            for k, iw in gf.mesh:
                gf[k,iw] = 1 / (iw - e_k[k] + mu)

        # Quasiparticle lattice Green's function, local self-energy, lattice Green's function
        G_qp_k_iw = get_g_qp_k_w(gf_struct=gf_struct, mesh=k_iw_mesh, h0_kin_k=S.h0_kin_k, Lambda=S.Lambda[0], R=S.R[0], mu=mu)
        Sigma_iw = get_sigma_w(mesh=iw_mesh, gf_struct=gf_struct, Lambda=S.Lambda[0], R=S.R[0], mu=mu)
        G_k_iw = get_g_k_w(g0_k_w=G0_k_iw, sigma_w=Sigma_iw)
        G_k_iw2 = get_g_k_w(g_qp_k_w=G_qp_k_iw, R=S.R[0])

        # Local Green's functions integrated over k
        G0_iw_loc = get_g_w_loc(G0_k_iw)
>>>>>>> d6a1e8c5
        G_qp_iw_loc = get_g_w_loc(G_qp_k_iw)
        G_iw_loc = get_g_w_loc(G_k_iw)
        G_iw_loc2 = get_g_w_loc(G_k_iw2)
        
        # Filling of physical electron scales with Z
<<<<<<< HEAD
        print(f"Filling G0: {G0_iw_loc.total_density().real:.4f}")
        print(f"Filling G_qp: {G_qp_iw_loc.total_density().real:.4f}")
        print(f"Filling G: {G_iw_loc.total_density().real:.4f}")
        print(f"Filling G2: {G_iw_loc2.total_density().real:.4f}")
        print(f"Filling Z:: {S.Z[0]['up'][0,0]:.4f}")
=======
        print("G0:", G0_iw_loc.total_density().real)
        print("G_qp:", G_qp_iw_loc.total_density().real)
        print("G:", G_iw_loc.total_density().real)
        print("G2:", G_iw_loc2.total_density().real)
        print("Z:", S.Z[0]['up'][0,0])
        print()
>>>>>>> d6a1e8c5
        
fig, axis = plt.subplots(1,2)
axis[0].plot(U_arr, Z, '-ok')
axis[0].set_xlabel(r'$U$')
axis[0].set_ylabel(r'$Z$')
axis[1].plot(U_arr, -0.5 + 0.5 * np.sqrt( 1 + 4*np.array(total_spin) ), '-ok')
axis[1].set_xlabel(r'$U$')
axis[1].set_ylabel(r'$\mathcal{S}$')
plt.show()<|MERGE_RESOLUTION|>--- conflicted
+++ resolved
@@ -4,20 +4,12 @@
 from triqs.operators import Operator, n
 from triqs.operators.util.op_struct import set_operator_structure
 from triqs.operators.util.observables import S2_op, N_op
-<<<<<<< HEAD
 from triqs.gf import MeshImFreq, MeshProduct
-=======
-from triqs.gf import BlockGf, MeshImFreq, MeshProduct
->>>>>>> d6a1e8c5
 
 from risb import LatticeSolver
 from risb.kweight import SmearingKWeight
 from risb.embedding import EmbeddingAtomDiag
-<<<<<<< HEAD
 from risb.helpers_triqs import get_g0_k_w, get_sigma_w, get_g_qp_k_w, get_g_k_w, get_g_w_loc
-=======
-from risb.helpers_triqs import get_sigma_w, get_g_qp_k_w, get_g_k_w, get_g_w_loc
->>>>>>> d6a1e8c5
 
 import matplotlib.pyplot as plt
 
@@ -95,9 +87,7 @@
     
     if np.abs(U - 3.5) < 1e-10:
         # Some different ways to construct some Green's functions
-        mu = kweight.mu
 
-<<<<<<< HEAD
         # The k-space and frequency mesh of the problem
         iw_mesh = MeshImFreq(beta=beta, S='Fermion', n_max=64)
         k_iw_mesh = MeshProduct(mk, iw_mesh)
@@ -115,44 +105,16 @@
         
         # Local Gf integrated over k
         G0_iw_loc = get_g_w_loc(G0_k_iw) # this is using the correlated chemical potential, so will not have right filling
-=======
-        # Non-interacting lattice Green's function
-        iw_mesh = MeshImFreq(beta=beta, S='Fermion', n_max=64)
-        k_iw_mesh = MeshProduct(mk, iw_mesh)
-        G0_k_iw = BlockGf(mesh=k_iw_mesh, gf_struct=gf_struct)
-        for bl, gf in G0_k_iw:
-            e_k = tbl.fourier(mk)
-            for k, iw in gf.mesh:
-                gf[k,iw] = 1 / (iw - e_k[k] + mu)
-
-        # Quasiparticle lattice Green's function, local self-energy, lattice Green's function
-        G_qp_k_iw = get_g_qp_k_w(gf_struct=gf_struct, mesh=k_iw_mesh, h0_kin_k=S.h0_kin_k, Lambda=S.Lambda[0], R=S.R[0], mu=mu)
-        Sigma_iw = get_sigma_w(mesh=iw_mesh, gf_struct=gf_struct, Lambda=S.Lambda[0], R=S.R[0], mu=mu)
-        G_k_iw = get_g_k_w(g0_k_w=G0_k_iw, sigma_w=Sigma_iw)
-        G_k_iw2 = get_g_k_w(g_qp_k_w=G_qp_k_iw, R=S.R[0])
-
-        # Local Green's functions integrated over k
-        G0_iw_loc = get_g_w_loc(G0_k_iw)
->>>>>>> d6a1e8c5
         G_qp_iw_loc = get_g_w_loc(G_qp_k_iw)
         G_iw_loc = get_g_w_loc(G_k_iw)
         G_iw_loc2 = get_g_w_loc(G_k_iw2)
         
         # Filling of physical electron scales with Z
-<<<<<<< HEAD
         print(f"Filling G0: {G0_iw_loc.total_density().real:.4f}")
         print(f"Filling G_qp: {G_qp_iw_loc.total_density().real:.4f}")
         print(f"Filling G: {G_iw_loc.total_density().real:.4f}")
         print(f"Filling G2: {G_iw_loc2.total_density().real:.4f}")
         print(f"Filling Z:: {S.Z[0]['up'][0,0]:.4f}")
-=======
-        print("G0:", G0_iw_loc.total_density().real)
-        print("G_qp:", G_qp_iw_loc.total_density().real)
-        print("G:", G_iw_loc.total_density().real)
-        print("G2:", G_iw_loc2.total_density().real)
-        print("Z:", S.Z[0]['up'][0,0])
-        print()
->>>>>>> d6a1e8c5
         
 fig, axis = plt.subplots(1,2)
 axis[0].plot(U_arr, Z, '-ok')
